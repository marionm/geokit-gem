--- conflicted
+++ resolved
@@ -21,15 +21,10 @@
   end
 end
 
-<<<<<<< HEAD
 path = File.expand_path(File.dirname(__FILE__))
 $: <<  path unless $:.include?(path)
-require 'geocoders'
-require 'mappable'
-=======
 require 'geokit/geocoders'
 require 'geokit/mappable'
->>>>>>> 6990c3dd
 
 # make old-style module name "GeoKit" equivilent to new-style "Geokit"
 GeoKit=Geokit